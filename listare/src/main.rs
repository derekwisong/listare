// mod posix;
use clap::{Arg, ArgAction, Command};
use listare;

fn get_terminal_width() -> Option<usize> {
    if let Some(winsize) = listare::posix::get_winsize() {
        Some(winsize.cols)
    } else if let Ok(val) = std::env::var("COLUMNS") {
        if let Ok(num) = val.parse::<usize>() {
            if num > 0 {
                Some(num)
            } else {
                None
            }
        } else {
            None
        }
    } else {
        None
    }
}

fn build_command() -> Command {
    Command::new("listare")
        .version("0.1.0")
        .author("Derek Wisong <derekwisong@gmail.com>")
        .about("My version of `ls`")
        .arg(
            Arg::new("files")
                .value_name("FILE")
                .help("The file(s) to list information about")
                .default_value(".")
                .num_args(1..),
        )
        .arg(
            Arg::new("all")
                .short('a')
                .long("all")
                .action(ArgAction::SetTrue)
                .help("Show hidden files (do not ignore entries starting with .)"),
        )
        .arg(
            Arg::new("directory")
                .short('d')
                .long("directory")
                .action(ArgAction::SetTrue)
                .help("List directories themselves, not their contents"),
        )
        .arg(
            Arg::new("bylines")
                .short('x')
                .action(ArgAction::SetTrue)
                .help("List entries by lines instead of by columns"),
        )
}

fn parse_args() -> listare::Arguments {
    let command = build_command();
    let matches = command.get_matches();

    listare::Arguments {
        max_line_length: get_terminal_width().unwrap_or(80),
<<<<<<< HEAD
        paths: matches.get_many("files").unwrap().cloned().collect(),
        // inputs: listare::InputFiles::from_args(
        //     matches.get_many("files").unwrap().cloned().collect(),
        // ),
=======
        inputs: listare::InputFiles::from_args(
            matches.get_many("files").unwrap().cloned().collect(),
        ),
        list_dir_content: !matches.get_flag("directory"),
>>>>>>> 0389aa1c
        show_hidden: matches.get_flag("all"),
        by_lines: matches.get_flag("bylines"),
    }
}

fn main() {
    let args = parse_args();

    // sorting by name is done with strcoll, which is locale-aware
    let _ = listare::posix::setlocale(listare::posix::Locale::UserPreferred);

    match listare::run(&args) {
        Err(listare::ListareError::Generic(msg)) => {
            eprintln!("{}", msg);
            std::process::exit(1);
        }
        Err(listare::ListareError::Unknown) => {
            eprintln!("An unknown error occurred");
            std::process::exit(1);
        },
        Ok(_) => {}
    };
}<|MERGE_RESOLUTION|>--- conflicted
+++ resolved
@@ -60,17 +60,8 @@
 
     listare::Arguments {
         max_line_length: get_terminal_width().unwrap_or(80),
-<<<<<<< HEAD
         paths: matches.get_many("files").unwrap().cloned().collect(),
-        // inputs: listare::InputFiles::from_args(
-        //     matches.get_many("files").unwrap().cloned().collect(),
-        // ),
-=======
-        inputs: listare::InputFiles::from_args(
-            matches.get_many("files").unwrap().cloned().collect(),
-        ),
         list_dir_content: !matches.get_flag("directory"),
->>>>>>> 0389aa1c
         show_hidden: matches.get_flag("all"),
         by_lines: matches.get_flag("bylines"),
     }
