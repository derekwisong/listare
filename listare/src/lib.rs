use std::{
    fmt::{self, Display},
    fs::{self, DirEntry, Metadata},
    path::PathBuf,
};

pub mod posix;
mod tabulate;

use colored::{ColoredString, Colorize};
use tabulate::CharacterLength;

#[derive(Debug)]
pub struct Arguments {
    pub max_line_length: usize,
<<<<<<< HEAD
    pub paths: Vec<String>,
=======
    pub inputs: InputFiles,
    pub list_dir_content: bool,
>>>>>>> 0389aa1c
    pub show_hidden: bool,
    pub by_lines: bool,
}

#[derive(Clone, Debug)]
struct EntryData {
    metadata: Metadata,
    path: PathBuf,
    name: String,
}

impl EntryData {
    fn from_path_str(path: &str) -> Result<Self, std::io::Error> {
        let metadata = fs::metadata(&path)?;
        let path = PathBuf::from(path);
        let name = path
            .file_name()
            .ok_or(std::io::Error::from(std::io::ErrorKind::InvalidInput))?
            .to_str()
            .ok_or(std::io::Error::from(std::io::ErrorKind::InvalidInput))?
            .to_string();
        Ok(EntryData {
            metadata,
            path,
            name,
        })
    }

    fn from_direntry(entry: DirEntry) -> Result<Self, std::io::Error> {
        let metadata = entry.metadata()?;
        let path = entry.path();
        let name = path
            .file_name()
            .ok_or(std::io::Error::from(std::io::ErrorKind::InvalidInput))?
            .to_str()
            .ok_or(std::io::Error::from(std::io::ErrorKind::InvalidInput))?
            .to_string();
        Ok(EntryData {
            metadata,
            path,
            name,
        })
    }

    fn colored_name(&self) -> ColoredString {
        if self.metadata.is_symlink() {
            let link_exists = fs::metadata(&self.path).is_ok();

            if link_exists {
                self.name.bold().cyan()
            } else {
                self.name.bold().red()
            }
        } else if self.metadata.is_dir() {
            self.name.bold().blue()
        } else {
            self.name.normal()
        }
    }
}

impl Display for EntryData {
    fn fmt(&self, f: &mut fmt::Formatter) -> fmt::Result {
        write!(
            f,
            "{:width$}",
            self.colored_name(),
            width = f.width().unwrap_or(self.characters_long())
        )
    }
}

impl tabulate::CharacterLength for EntryData {
    fn characters_long(&self) -> usize {
        self.name.chars().count()
    }
}

fn is_hidden(entry: &DirEntry) -> bool {
    use std::os::unix::ffi::OsStrExt;
    if cfg!(target_os = "linux") {
        // if linux, check if the first byte is a period
        *entry
            .file_name()
            .as_os_str()
            .as_bytes()
            .get(0)
            .unwrap_or(&b' ')
            == b'.'
    } else {
        false
    }
}

fn get_children(dir: fs::ReadDir, include_hidden: bool) -> Vec<EntryData> {
    dir.into_iter()
        .filter_map(|e| {
            let entry = e.ok()?;
            if entry.file_name().is_empty() {
                eprintln!("Could not read file name of {:?}", entry);
                return None;
            }
            if !include_hidden && is_hidden(&entry) {
                // hidden file
                return None;
            }
            Some(EntryData::from_direntry(entry).ok()?)
        })
        .collect()
}

fn tabulate_entries(entries: &[EntryData], args: &Arguments) {
    println!(
        "{}",
        tabulate::Tabulator::new(
            &entries,
            args.max_line_length,
            if args.by_lines {
                tabulate::TabulateOrientation::Rows
            } else {
                tabulate::TabulateOrientation::Columns
            }
        )
    );
}

fn list_entries(mut entries: Vec<EntryData>, args: &Arguments) {
    entries.sort_by(|a, b| posix::strcoll(&a.name, &b.name));

    // based on the type of view, display them (tabulate only for now)
    tabulate_entries(&entries, args);
}

fn list_dirs(args: &Arguments, headings: bool) -> Result<(), ListareError> {
    for (i, dir) in args.inputs.dirs.iter().enumerate() {
        if let Ok(dir_iter) = fs::read_dir(&dir.name) {
            if headings {
                println!("{}:", dir.name);
            }

            list_entries(get_children(dir_iter, args.show_hidden), args);

            if i != args.inputs.dirs.len() - 1 {
                println!();
            }
        } else {
            eprintln!("Could not read directory: {}", &dir.name);
        }
    }
    Ok(())
}

#[derive(Debug)]
pub enum ListareError {
    Unknown,
    Generic(String),
}

impl std::error::Error for ListareError {}
impl fmt::Display for ListareError {
    fn fmt(&self, f: &mut fmt::Formatter) -> fmt::Result {
        match self {
            ListareError::Unknown => write!(f, "An unknown error occurred"),
            ListareError::Generic(msg) => write!(f, "{}", msg),
        }
    }
}

pub fn run(args: &Arguments) -> Result<(), ListareError> {
    if args.list_dir_content {
        if !args.inputs.files.is_empty() {
            list_entries(args.inputs.files.clone(), args);
        }
    
        if !args.inputs.dirs.is_empty() {
            // show headings when there are multiple dirs or files and one or more dirs
            let had_files = !args.inputs.files.is_empty();
    
            if had_files {
                println!();
            }
    
            let headings: bool = had_files || (args.inputs.dirs.len() > 1);
            list_dirs(args, headings)?;
        }
    }
    else {
        let entries_iter = args.inputs.files.iter().chain(args.inputs.dirs.iter());
        let entries: Vec<EntryData> = entries_iter.cloned().collect();
        list_entries(entries, args);

    }
    
    Ok(())
}<|MERGE_RESOLUTION|>--- conflicted
+++ resolved
@@ -13,12 +13,8 @@
 #[derive(Debug)]
 pub struct Arguments {
     pub max_line_length: usize,
-<<<<<<< HEAD
     pub paths: Vec<String>,
-=======
-    pub inputs: InputFiles,
     pub list_dir_content: bool,
->>>>>>> 0389aa1c
     pub show_hidden: bool,
     pub by_lines: bool,
 }
